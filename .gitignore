--- conflicted
+++ resolved
@@ -117,9 +117,4 @@
 
 #this project
 data
-data2
-<<<<<<< HEAD
-=======
-
->>>>>>> 1fb8c417
-best_results.txt+data2