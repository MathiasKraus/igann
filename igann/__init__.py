from .igann import IGANN
<<<<<<< HEAD
from .igann import IGANN_Bagged
from .igann import GAMmodel
=======
#from .igann_bagged import IGANN_Bagged
>>>>>>> 6accafc3
from .igannSklearn import IGANNClassifier, IGANNRegressor<|MERGE_RESOLUTION|>--- conflicted
+++ resolved
@@ -1,8 +1,4 @@
 from .igann import IGANN
-<<<<<<< HEAD
-from .igann import IGANN_Bagged
-from .igann import GAMmodel
-=======
-#from .igann_bagged import IGANN_Bagged
->>>>>>> 6accafc3
+
+# from .igann_bagged import IGANN_Bagged
 from .igannSklearn import IGANNClassifier, IGANNRegressor